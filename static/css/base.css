.title{
    text-align: center;
}

.bg-custom{
    background-color:#b22222;
}
.navbar-nav > li > a{
    font-size: 20px;
    padding: 10px 20px;
}
.navbar-dark .navbar-nav .nav-link {
    color: #f8f9fa !important;
  }

.nav-link {
    display: flex;
    justify-content: center;
    align-items: center;
  }

.custom-shadow{
    box-shadow: 0px 0px 20px rgba(0, 0, 0, 0.5);
    min-height: 80vh;
}

.custom-gold{
    background-color: #ffd700;
    color: black; 
}

.gold-text{
    color: #ffd700;
}

.home-container{
display: flex;
  justify-content: center;
  align-items: center;
  flex-direction: column;
}

.btn-width{
    width: 75%;
}
.btn.custom-gold:hover{
    background-color: #ffd700;
    opacity: 1 !important;
    box-shadow: 0 0 10px 2px #b8860b;
}

.htp-container {
    color: #b22222;
}

.htp-container h2, .htp-container h3{
    color:#ffd700;
}

<<<<<<< HEAD
#market-container h1{
    color: #ffd700
}

#market-container table th {
    color: #b22222;
  }

#vault-container h1, #vault-container h2{
    color: #ffd700
} 

#vault-container table th {
    color: #b22222;
  }

#vault-container table td {
    color: #ffd700;
  }
=======
.logout-btn{
    width: 140px ;
    height: 50px;
    font-size: .8em;
    letter-spacing: 2px;
    color: #ff0404;
    background-color: #fff;
    border: none;
    border-radius: 5px;
    box-shadow: 0px 8px 15px rgba(0, 0, 0, 0.1);
    cursor: pointer;
    outline: none;
    position: fixed;
    bottom: 100px;
    left: 50%;
    transform: translateX(-50%);
}
.logout-btn:hover {
    box-shadow: 0px 5px 15px #ffd700;
    color: #ffd700;
  }

.form-group{
    color: #b22222;
}

.navbar-nav img{
    width: 24px;
    height: 24px;
}
>>>>>>> cd9d81aa
<|MERGE_RESOLUTION|>--- conflicted
+++ resolved
@@ -57,7 +57,6 @@
     color:#ffd700;
 }
 
-<<<<<<< HEAD
 #market-container h1{
     color: #ffd700
 }
@@ -77,7 +76,7 @@
 #vault-container table td {
     color: #ffd700;
   }
-=======
+
 .logout-btn{
     width: 140px ;
     height: 50px;
@@ -108,4 +107,34 @@
     width: 24px;
     height: 24px;
 }
->>>>>>> cd9d81aa
+
+.logout-btn{
+    width: 140px ;
+    height: 50px;
+    font-size: .8em;
+    letter-spacing: 2px;
+    color: #ff0404;
+    background-color: #fff;
+    border: none;
+    border-radius: 5px;
+    box-shadow: 0px 8px 15px rgba(0, 0, 0, 0.1);
+    cursor: pointer;
+    outline: none;
+    position: fixed;
+    bottom: 100px;
+    left: 50%;
+    transform: translateX(-50%);
+}
+.logout-btn:hover {
+    box-shadow: 0px 5px 15px #ffd700;
+    color: #ffd700;
+  }
+
+.form-group{
+    color: #b22222;
+}
+
+.navbar-nav img{
+    width: 24px;
+    height: 24px;
+}